/**
 * @license
 * Copyright 2025 Google LLC
 * SPDX-License-Identifier: Apache-2.0
 */

/**
 * MarkdownDisplay Component - AST-Based Rendering
 *
 * Simplified component that delegates to AstToInkTransformer for all markdown parsing.
 * Replaces regex-based line-by-line parsing with semantic AST transformation.
 *
 * Key improvements:
 * - Consistent spacing regardless of source markdown formatting
 * - Proper nested structure handling (lists, code blocks)
 * - Graceful fallback for malformed markdown
 */

import React from 'react';
import { Text } from 'ink';
import { transformMarkdownToInk } from './AstToInkTransformer.js';

interface MarkdownDisplayProps {
  text: string;
  isPending: boolean;
  availableTerminalHeight?: number;
  terminalWidth: number;
  renderMarkdown?: boolean;
}

const MarkdownDisplayInternal: React.FC<MarkdownDisplayProps> = ({
  text,
  isPending,
  availableTerminalHeight,
  terminalWidth,
  renderMarkdown = true,
}) => {
<<<<<<< HEAD
  // Empty text check
  if (!text) return <></>;

  // Delegate to AST transformer
  const rendered = transformMarkdownToInk(text, {
    isPending,
    availableTerminalHeight,
    terminalWidth,
=======
  const settings = useSettings();

  if (!text) return <></>;

  // Raw markdown mode - display syntax-highlighted markdown without rendering
  if (!renderMarkdown) {
    // Hide line numbers in raw markdown mode as they are confusing due to chunked output
    const colorizedMarkdown = colorizeCode(
      text,
      'markdown',
      availableTerminalHeight,
      terminalWidth - CODE_BLOCK_PREFIX_PADDING,
      undefined,
      settings,
      true, // hideLineNumbers
    );
    return (
      <Box paddingLeft={CODE_BLOCK_PREFIX_PADDING} flexDirection="column">
        {colorizedMarkdown}
      </Box>
    );
  }

  const lines = text.split(/\r?\n/);
  const headerRegex = /^ *(#{1,4}) +(.*)/;
  const codeFenceRegex = /^ *(`{3,}|~{3,}) *(\w*?) *$/;
  const ulItemRegex = /^([ \t]*)([-*+]) +(.*)/;
  const olItemRegex = /^([ \t]*)(\d+)\. +(.*)/;
  const hrRegex = /^ *([-*_] *){3,} *$/;
  const tableRowRegex = /^\s*\|(.+)\|\s*$/;
  const tableSeparatorRegex = /^\s*\|?\s*(:?-+:?)\s*(\|\s*(:?-+:?)\s*)+\|?\s*$/;

  const contentBlocks: React.ReactNode[] = [];
  let inCodeBlock = false;
  let lastLineEmpty = true;
  let codeBlockContent: string[] = [];
  let codeBlockLang: string | null = null;
  let codeBlockFence = '';
  let inTable = false;
  let tableRows: string[][] = [];
  let tableHeaders: string[] = [];

  function addContentBlock(block: React.ReactNode) {
    if (block) {
      contentBlocks.push(block);
      lastLineEmpty = false;
    }
  }

  lines.forEach((line, index) => {
    const key = `line-${index}`;

    if (inCodeBlock) {
      const fenceMatch = line.match(codeFenceRegex);
      if (
        fenceMatch &&
        fenceMatch[1].startsWith(codeBlockFence[0]) &&
        fenceMatch[1].length >= codeBlockFence.length
      ) {
        addContentBlock(
          <RenderCodeBlock
            key={key}
            content={codeBlockContent}
            lang={codeBlockLang}
            isPending={isPending}
            availableTerminalHeight={availableTerminalHeight}
            terminalWidth={terminalWidth}
          />,
        );
        inCodeBlock = false;
        codeBlockContent = [];
        codeBlockLang = null;
        codeBlockFence = '';
      } else {
        codeBlockContent.push(line);
      }
      return;
    }

    const codeFenceMatch = line.match(codeFenceRegex);
    const headerMatch = line.match(headerRegex);
    const ulMatch = line.match(ulItemRegex);
    const olMatch = line.match(olItemRegex);
    const hrMatch = line.match(hrRegex);
    const tableRowMatch = line.match(tableRowRegex);
    const tableSeparatorMatch = line.match(tableSeparatorRegex);

    if (codeFenceMatch) {
      inCodeBlock = true;
      codeBlockFence = codeFenceMatch[1];
      codeBlockLang = codeFenceMatch[2] || null;
    } else if (tableRowMatch && !inTable) {
      // Potential table start - check if next line is separator
      if (
        index + 1 < lines.length &&
        lines[index + 1].match(tableSeparatorRegex)
      ) {
        inTable = true;
        tableHeaders = tableRowMatch[1].split('|').map((cell) => cell.trim());
        tableRows = [];
      } else {
        // Not a table, treat as regular text
        addContentBlock(
          <Box key={key}>
            <Text wrap="wrap">
              <RenderInline text={line} />
            </Text>
          </Box>,
        );
      }
    } else if (inTable && tableSeparatorMatch) {
      // Skip separator line - already handled
    } else if (inTable && tableRowMatch) {
      // Add table row
      const cells = tableRowMatch[1].split('|').map((cell) => cell.trim());
      // Ensure row has same column count as headers
      while (cells.length < tableHeaders.length) {
        cells.push('');
      }
      if (cells.length > tableHeaders.length) {
        cells.length = tableHeaders.length;
      }
      tableRows.push(cells);
    } else if (inTable && !tableRowMatch) {
      // End of table
      if (tableHeaders.length > 0 && tableRows.length > 0) {
        addContentBlock(
          <RenderTable
            key={`table-${contentBlocks.length}`}
            headers={tableHeaders}
            rows={tableRows}
            terminalWidth={terminalWidth}
          />,
        );
      }
      inTable = false;
      tableRows = [];
      tableHeaders = [];

      // Process current line as normal
      if (line.trim().length > 0) {
        addContentBlock(
          <Box key={key}>
            <Text wrap="wrap">
              <RenderInline text={line} />
            </Text>
          </Box>,
        );
      }
    } else if (hrMatch) {
      addContentBlock(
        <Box key={key}>
          <Text dimColor>---</Text>
        </Box>,
      );
    } else if (headerMatch) {
      const level = headerMatch[1].length;
      const headerText = headerMatch[2];
      let headerNode: React.ReactNode = null;
      switch (level) {
        case 1:
          headerNode = (
            <Text bold color={theme.text.link}>
              <RenderInline text={headerText} />
            </Text>
          );
          break;
        case 2:
          headerNode = (
            <Text bold color={theme.text.link}>
              <RenderInline text={headerText} />
            </Text>
          );
          break;
        case 3:
          headerNode = (
            <Text bold color={theme.text.primary}>
              <RenderInline text={headerText} />
            </Text>
          );
          break;
        case 4:
          headerNode = (
            <Text italic color={theme.text.secondary}>
              <RenderInline text={headerText} />
            </Text>
          );
          break;
        default:
          headerNode = (
            <Text color={theme.text.primary}>
              <RenderInline text={headerText} />
            </Text>
          );
          break;
      }
      if (headerNode) addContentBlock(<Box key={key}>{headerNode}</Box>);
    } else if (ulMatch) {
      const leadingWhitespace = ulMatch[1];
      const marker = ulMatch[2];
      const itemText = ulMatch[3];
      addContentBlock(
        <RenderListItem
          key={key}
          itemText={itemText}
          type="ul"
          marker={marker}
          leadingWhitespace={leadingWhitespace}
        />,
      );
    } else if (olMatch) {
      const leadingWhitespace = olMatch[1];
      const marker = olMatch[2];
      const itemText = olMatch[3];
      addContentBlock(
        <RenderListItem
          key={key}
          itemText={itemText}
          type="ol"
          marker={marker}
          leadingWhitespace={leadingWhitespace}
        />,
      );
    } else {
      if (line.trim().length === 0 && !inCodeBlock) {
        if (!lastLineEmpty) {
          contentBlocks.push(
            <Box key={`spacer-${index}`} height={EMPTY_LINE_HEIGHT} />,
          );
          lastLineEmpty = true;
        }
      } else {
        addContentBlock(
          <Box key={key}>
            <Text wrap="wrap" color={theme.text.primary}>
              <RenderInline text={line} />
            </Text>
          </Box>,
        );
      }
    }
>>>>>>> a2d7f82b
  });

  // Fallback for unexpected transformer output
  if (!rendered) {
    return <Text>{text}</Text>;
  }

  return <>{rendered}</>;
};

export const MarkdownDisplay = React.memo(MarkdownDisplayInternal);<|MERGE_RESOLUTION|>--- conflicted
+++ resolved
@@ -14,11 +14,14 @@
  * - Consistent spacing regardless of source markdown formatting
  * - Proper nested structure handling (lists, code blocks)
  * - Graceful fallback for malformed markdown
+ * - Raw markdown mode support for viewing source
  */
 
 import React from 'react';
-import { Text } from 'ink';
+import { Text, Box } from 'ink';
 import { transformMarkdownToInk } from './AstToInkTransformer.js';
+import { colorizeCode } from './CodeColorizer.js';
+import { useSettings } from '../contexts/SettingsContext.js';
 
 interface MarkdownDisplayProps {
   text: string;
@@ -28,6 +31,8 @@
   renderMarkdown?: boolean;
 }
 
+const CODE_BLOCK_PREFIX_PADDING = 1;
+
 const MarkdownDisplayInternal: React.FC<MarkdownDisplayProps> = ({
   text,
   isPending,
@@ -35,18 +40,9 @@
   terminalWidth,
   renderMarkdown = true,
 }) => {
-<<<<<<< HEAD
-  // Empty text check
-  if (!text) return <></>;
-
-  // Delegate to AST transformer
-  const rendered = transformMarkdownToInk(text, {
-    isPending,
-    availableTerminalHeight,
-    terminalWidth,
-=======
   const settings = useSettings();
 
+  // Empty text check
   if (!text) return <></>;
 
   // Raw markdown mode - display syntax-highlighted markdown without rendering
@@ -68,225 +64,11 @@
     );
   }
 
-  const lines = text.split(/\r?\n/);
-  const headerRegex = /^ *(#{1,4}) +(.*)/;
-  const codeFenceRegex = /^ *(`{3,}|~{3,}) *(\w*?) *$/;
-  const ulItemRegex = /^([ \t]*)([-*+]) +(.*)/;
-  const olItemRegex = /^([ \t]*)(\d+)\. +(.*)/;
-  const hrRegex = /^ *([-*_] *){3,} *$/;
-  const tableRowRegex = /^\s*\|(.+)\|\s*$/;
-  const tableSeparatorRegex = /^\s*\|?\s*(:?-+:?)\s*(\|\s*(:?-+:?)\s*)+\|?\s*$/;
-
-  const contentBlocks: React.ReactNode[] = [];
-  let inCodeBlock = false;
-  let lastLineEmpty = true;
-  let codeBlockContent: string[] = [];
-  let codeBlockLang: string | null = null;
-  let codeBlockFence = '';
-  let inTable = false;
-  let tableRows: string[][] = [];
-  let tableHeaders: string[] = [];
-
-  function addContentBlock(block: React.ReactNode) {
-    if (block) {
-      contentBlocks.push(block);
-      lastLineEmpty = false;
-    }
-  }
-
-  lines.forEach((line, index) => {
-    const key = `line-${index}`;
-
-    if (inCodeBlock) {
-      const fenceMatch = line.match(codeFenceRegex);
-      if (
-        fenceMatch &&
-        fenceMatch[1].startsWith(codeBlockFence[0]) &&
-        fenceMatch[1].length >= codeBlockFence.length
-      ) {
-        addContentBlock(
-          <RenderCodeBlock
-            key={key}
-            content={codeBlockContent}
-            lang={codeBlockLang}
-            isPending={isPending}
-            availableTerminalHeight={availableTerminalHeight}
-            terminalWidth={terminalWidth}
-          />,
-        );
-        inCodeBlock = false;
-        codeBlockContent = [];
-        codeBlockLang = null;
-        codeBlockFence = '';
-      } else {
-        codeBlockContent.push(line);
-      }
-      return;
-    }
-
-    const codeFenceMatch = line.match(codeFenceRegex);
-    const headerMatch = line.match(headerRegex);
-    const ulMatch = line.match(ulItemRegex);
-    const olMatch = line.match(olItemRegex);
-    const hrMatch = line.match(hrRegex);
-    const tableRowMatch = line.match(tableRowRegex);
-    const tableSeparatorMatch = line.match(tableSeparatorRegex);
-
-    if (codeFenceMatch) {
-      inCodeBlock = true;
-      codeBlockFence = codeFenceMatch[1];
-      codeBlockLang = codeFenceMatch[2] || null;
-    } else if (tableRowMatch && !inTable) {
-      // Potential table start - check if next line is separator
-      if (
-        index + 1 < lines.length &&
-        lines[index + 1].match(tableSeparatorRegex)
-      ) {
-        inTable = true;
-        tableHeaders = tableRowMatch[1].split('|').map((cell) => cell.trim());
-        tableRows = [];
-      } else {
-        // Not a table, treat as regular text
-        addContentBlock(
-          <Box key={key}>
-            <Text wrap="wrap">
-              <RenderInline text={line} />
-            </Text>
-          </Box>,
-        );
-      }
-    } else if (inTable && tableSeparatorMatch) {
-      // Skip separator line - already handled
-    } else if (inTable && tableRowMatch) {
-      // Add table row
-      const cells = tableRowMatch[1].split('|').map((cell) => cell.trim());
-      // Ensure row has same column count as headers
-      while (cells.length < tableHeaders.length) {
-        cells.push('');
-      }
-      if (cells.length > tableHeaders.length) {
-        cells.length = tableHeaders.length;
-      }
-      tableRows.push(cells);
-    } else if (inTable && !tableRowMatch) {
-      // End of table
-      if (tableHeaders.length > 0 && tableRows.length > 0) {
-        addContentBlock(
-          <RenderTable
-            key={`table-${contentBlocks.length}`}
-            headers={tableHeaders}
-            rows={tableRows}
-            terminalWidth={terminalWidth}
-          />,
-        );
-      }
-      inTable = false;
-      tableRows = [];
-      tableHeaders = [];
-
-      // Process current line as normal
-      if (line.trim().length > 0) {
-        addContentBlock(
-          <Box key={key}>
-            <Text wrap="wrap">
-              <RenderInline text={line} />
-            </Text>
-          </Box>,
-        );
-      }
-    } else if (hrMatch) {
-      addContentBlock(
-        <Box key={key}>
-          <Text dimColor>---</Text>
-        </Box>,
-      );
-    } else if (headerMatch) {
-      const level = headerMatch[1].length;
-      const headerText = headerMatch[2];
-      let headerNode: React.ReactNode = null;
-      switch (level) {
-        case 1:
-          headerNode = (
-            <Text bold color={theme.text.link}>
-              <RenderInline text={headerText} />
-            </Text>
-          );
-          break;
-        case 2:
-          headerNode = (
-            <Text bold color={theme.text.link}>
-              <RenderInline text={headerText} />
-            </Text>
-          );
-          break;
-        case 3:
-          headerNode = (
-            <Text bold color={theme.text.primary}>
-              <RenderInline text={headerText} />
-            </Text>
-          );
-          break;
-        case 4:
-          headerNode = (
-            <Text italic color={theme.text.secondary}>
-              <RenderInline text={headerText} />
-            </Text>
-          );
-          break;
-        default:
-          headerNode = (
-            <Text color={theme.text.primary}>
-              <RenderInline text={headerText} />
-            </Text>
-          );
-          break;
-      }
-      if (headerNode) addContentBlock(<Box key={key}>{headerNode}</Box>);
-    } else if (ulMatch) {
-      const leadingWhitespace = ulMatch[1];
-      const marker = ulMatch[2];
-      const itemText = ulMatch[3];
-      addContentBlock(
-        <RenderListItem
-          key={key}
-          itemText={itemText}
-          type="ul"
-          marker={marker}
-          leadingWhitespace={leadingWhitespace}
-        />,
-      );
-    } else if (olMatch) {
-      const leadingWhitespace = olMatch[1];
-      const marker = olMatch[2];
-      const itemText = olMatch[3];
-      addContentBlock(
-        <RenderListItem
-          key={key}
-          itemText={itemText}
-          type="ol"
-          marker={marker}
-          leadingWhitespace={leadingWhitespace}
-        />,
-      );
-    } else {
-      if (line.trim().length === 0 && !inCodeBlock) {
-        if (!lastLineEmpty) {
-          contentBlocks.push(
-            <Box key={`spacer-${index}`} height={EMPTY_LINE_HEIGHT} />,
-          );
-          lastLineEmpty = true;
-        }
-      } else {
-        addContentBlock(
-          <Box key={key}>
-            <Text wrap="wrap" color={theme.text.primary}>
-              <RenderInline text={line} />
-            </Text>
-          </Box>,
-        );
-      }
-    }
->>>>>>> a2d7f82b
+  // Delegate to AST transformer for rendered markdown
+  const rendered = transformMarkdownToInk(text, {
+    isPending,
+    availableTerminalHeight,
+    terminalWidth,
   });
 
   // Fallback for unexpected transformer output
